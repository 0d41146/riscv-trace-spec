%=======================================================================
% riscv-trace.tex
%-----------------------------------------------------------------------

\documentclass[twoside,11pt]{book}
\usepackage{footnote}
\usepackage{textcomp}
\usepackage{listings}
\usepackage{float}
\makesavenoteenv{tabulary}
\setcounter{tocdepth}{4}
\setcounter{secnumdepth}{4}

\input{preamble}

% All registers are named here. That way when we rename one we'll get errors if
% there are still references to the old name.

\usepackage{makeidx}
\makeindex
\usepackage{alltt}
\usepackage{xspace}
\usepackage{placeins}
\usepackage{algorithm}
\PassOptionsToPackage{noend}{algpseudocode}% comment out if want end's to show
\usepackage{algpseudocode}

\usepackage{hyperref}

\newcommand{\versionnum}{2.0.1-draft}

\input{vc.tex}

\begin{document}
\setcounter{footnote}{0}

\title{
\begin{figure}[H]
\centering
\includegraphics{riscvLogo.png}
\end{figure} 
<<<<<<< HEAD
 Efficient Trace for RISC-V\\
=======
  Efficient Trace for RISC-V\\
>>>>>>> 00dbdf5f
Version \versionnum\\
\GITHash
}

\author{
  Gajinder Panesar, Iain Robertson \\
 \textless gajinder.panesar@siemens.com\textgreater, \textless iain.robertson@siemens.com\textgreater \\
Siemens
}


%\begin{figure}[b]
%\begin{center}
%  \includegraphics{riscvLogo.png}
%  \label{fig:riscvLogo}
%\end{center}
%\end{figure}


%\begin{figure}[H]
%\centering
%\includegraphics[height=1cm, width=5cm]{riscvLogo.png}
%\end{figure} 


\maketitle


\markboth{Efficient Trace for RISC-V Version \versionnum}
{Efficient Trace for RISC-V Version \versionnum}
\thispagestyle{empty}

\frontmatter

\tableofcontents
\listoffigures
\listoftables

\mainmatter

\input{introduction}
\input{control.tex}
\input{branchTrace.tex}
\input{ingressPort.tex}
\input{filtering.tex}
\input{timestamping.tex}
\input{payload.tex}
\input{dataTracePayload.tex}
\input{exampleAlgorithm.tex}
\input{discovery.tex}
\input{decoder.tex}
\input{exampleCodeSnippets.tex}
\input{fragmentCodeAndTransport.tex}
\input{future.tex}
\newpage


\end{document}<|MERGE_RESOLUTION|>--- conflicted
+++ resolved
@@ -39,11 +39,7 @@
 \centering
 \includegraphics{riscvLogo.png}
 \end{figure} 
-<<<<<<< HEAD
- Efficient Trace for RISC-V\\
-=======
   Efficient Trace for RISC-V\\
->>>>>>> 00dbdf5f
 Version \versionnum\\
 \GITHash
 }
