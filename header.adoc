--- conflicted
+++ resolved
@@ -1,11 +1,5 @@
 = Efficient Trace for RISC-V
 Gajinder Panesar <gajinder.panesar@siemens.com>, Iain Robertson <iain.robertson@siemens.com>
-<<<<<<< HEAD
-=======
-//2.0.1, January 5, 2024
-:revdate: 05012024
-:revnumber: 2.0.1
->>>>>>> b6e3da00
 :description: Efficient Trace for RISC-V
 :company: RISC-V.org
 :revdate: January 5, 2024
